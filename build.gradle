plugins {
    id 'java'
    id "maven"
    id 'idea'
    id 'jacoco'
    id "com.jfrog.bintray" version "1.8.4"
    id "com.diffplug.gradle.spotless" version "3.25.0"
    id 'io.codearte.nexus-staging' version '0.21.1'
    id "de.marcphilipp.nexus-publish" version "0.4.0"
    id 'org.jetbrains.kotlin.jvm' version '1.4.10'
    id "de.undercouch.download" version "4.0.0"
}

description 'Web3j-evm extension'

ext {
<<<<<<< HEAD
    web3jVersion = '4.9.1'
=======
    web3jVersion = '4.9.0'
>>>>>>> dedd189e
    log4jVersion = '2.15.0'
    guavaVersion = '28.1-jre'
    jacksonVersion = '2.10.0'
    klaxonVersion = '5.0.1'
    kotlinVersion = '1.4.10'
    besuPluginVersion = '21.7.2'
    besuInternalVersion = '21.7.2'
    besuCryptoDepVersion = '0.3.0'
}

apply {
    [
        'bintray',
        'jacoco',
        'java',
        'javadoc',
        'repositories',
        'publish',
        'spotless',
        'junit'
    ].each { buildScript ->
        download {
            src "https://raw.githubusercontent.com/web3j/build-tools/master/gradle/$buildScript/build.gradle"
            dest "$rootDir/gradle/$buildScript/build.gradle"
            overwrite false
            quiet true
            onlyIfModified true
        }
        from("$rootDir/gradle/$buildScript/build.gradle")
    }
}

repositories {
    mavenCentral()
    maven { url "https://hyperledger.jfrog.io/artifactory/besu-maven/" }
    maven { url "https://artifacts.consensys.net/public/maven/maven/" }
    maven { url "https://splunk.jfrog.io/splunk/ext-releases-local" }
    maven { url "https://dl.cloudsmith.io/public/consensys/quorum-mainnet-launcher/maven/" }
}

dependencies {
    implementation "org.web3j:core:$web3jVersion"
    implementation "com.google.guava:guava:$guavaVersion"
    implementation "com.beust:klaxon:$klaxonVersion"
    implementation "org.jetbrains.kotlin:kotlin-stdlib-jdk8"
    implementation "org.jetbrains.kotlin:kotlin-reflect:$kotlinVersion"

    def withoutAbi = { exclude group: 'org.web3j', module: 'abi' }

    implementation "org.hyperledger.besu:plugin-api:$besuPluginVersion", withoutAbi
    implementation "org.hyperledger.besu.internal:besu:$besuInternalVersion", withoutAbi
    implementation "org.hyperledger.besu.internal:api:$besuInternalVersion", withoutAbi
    implementation "org.hyperledger.besu.internal:config:$besuInternalVersion", withoutAbi
    implementation "org.hyperledger.besu.internal:core:$besuInternalVersion", withoutAbi
    implementation "org.hyperledger.besu.internal:crypto:$besuInternalVersion", withoutAbi
    implementation "org.hyperledger.besu.internal:rlp:$besuInternalVersion", withoutAbi
    implementation "org.hyperledger.besu.internal:kvstore:$besuInternalVersion", withoutAbi
    implementation "org.hyperledger.besu.internal:metrics-core:$besuInternalVersion", withoutAbi
    implementation "org.hyperledger.besu.internal:trie:$besuInternalVersion", withoutAbi
    implementation "org.hyperledger.besu.internal:util:$besuInternalVersion", withoutAbi
    implementation "org.hyperledger.besu:bls12-381:$besuCryptoDepVersion", withoutAbi
    implementation "org.hyperledger.besu:secp256k1:$besuCryptoDepVersion", withoutAbi
}


compileKotlin {
    kotlinOptions {
        jvmTarget = "1.8"
    }
}

compileTestKotlin {
    kotlinOptions {
        jvmTarget = "1.8"
    }
}

configurations.all {
    resolutionStrategy {
        //failOnVersionConflict()
    }
}

// To publish in mavenLocal()
// tasks.withType(Sign)*.enabled = false<|MERGE_RESOLUTION|>--- conflicted
+++ resolved
@@ -14,11 +14,7 @@
 description 'Web3j-evm extension'
 
 ext {
-<<<<<<< HEAD
     web3jVersion = '4.9.1'
-=======
-    web3jVersion = '4.9.0'
->>>>>>> dedd189e
     log4jVersion = '2.15.0'
     guavaVersion = '28.1-jre'
     jacksonVersion = '2.10.0'
